Package: TADkitdev2
Title: TAD and HiC matrix visualisation tool kit
<<<<<<< HEAD
Version: 0.1.0.4000
=======
Version: 0.1.0.1100
>>>>>>> d318566b
Authors@R: 
    person("Nicolas", "MARY", , "nicolas.mary@envt.fr", role = c("aut", "cre"), comment = c(ORCID = "0000-0002-7304-5555 "))
URL: https://github.com/Nico-FR/TADkit
BugReports: https://github.com/Nico-FR/TADkit/issues
Description: Tools to plot domains (e.g Topological Associated Domain) with other tracks (covegares, annotations and bedgraph datas) and to plot matrix with few tracks (domains and loops). Tools to analyzed distributions of genomic annotations in relations to domains...
Encoding: UTF-8
Roxygen: list(markdown = TRUE)
RoxygenNote: 7.3.1
Suggests: 
    knitr,
    rmarkdown,
    GenomicFeatures,
    EnsDb.Hsapiens.v86,
    airway,
    testthat (>= 3.0.0)
VignetteBuilder: knitr
biocViews:
Imports: 
    S4Vectors,
    GenomicRanges,
    IRanges,
    GenomeInfoDb,
    BiocGenerics,
    Gviz,
    rtracklayer,
    methods,
    ggplot2,
    scales,
    plyr,
    dplyr,
    magrittr,
    utils,
    tidyr,
    viridis,
    Matrix,
    rhdf5,
    preprocessCore
Depends: 
    R (>= 4.2.0)
LazyData: true
License: MIT + file LICENSE
Config/testthat/edition: 3<|MERGE_RESOLUTION|>--- conflicted
+++ resolved
@@ -1,10 +1,6 @@
 Package: TADkitdev2
 Title: TAD and HiC matrix visualisation tool kit
-<<<<<<< HEAD
-Version: 0.1.0.4000
-=======
 Version: 0.1.0.1100
->>>>>>> d318566b
 Authors@R: 
     person("Nicolas", "MARY", , "nicolas.mary@envt.fr", role = c("aut", "cre"), comment = c(ORCID = "0000-0002-7304-5555 "))
 URL: https://github.com/Nico-FR/TADkit
